--- conflicted
+++ resolved
@@ -6,13 +6,10 @@
 
 import (
 	"bufio"
-<<<<<<< HEAD
 	"bytes"
-	"encoding/json"
-=======
 	"crypto/md5"
 	"encoding/hex"
->>>>>>> 4f077a7e
+	"encoding/json"
 	"fmt"
 	"io"
 	"net"
